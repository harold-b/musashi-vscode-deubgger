<<<<<<< HEAD
# Musashi Framework VSCode Debugger for Duktape

## Greetings
Greetings! And peace be with you in the name of our Lord Yeshua, the Messiah.

## Description
A debug adapter for Visual Studio Code written in Typescript targeting [Duktape](https://github.com/svaarala/duktape) runtimes. It implements the VS Code Debug Protocol (or CDP),

<img src="./img/musa-debug.gif" />

See: 
 - [https://code.visualstudio.com/docs/extensions/overview](https://code.visualstudio.com/docs/extensions/overview)
 - [https://code.visualstudio.com/docs/extensions/example-debuggers](https://code.visualstudio.com/docs/extensions/example-debuggers)

The adapter uses the protocol based on version 1.40 of [debugger.rst](https://github.com/svaarala/duktape/blob/master/doc/debugger.rst).
However, it is currently working off a branch which adds support for (heap object pointer inspection)[https://github.com/svaarala/duktape/tree/debugger-heap-walking-support], which I have
further used as a base to add another custom command to support inspecting closure variables.

Although I plan on releasing a simplified version that supports only the 1.50 features (when heap pointer inspection goes to the main branch), for now it can be used as a reference or a base to create your own debugger.

The client-side features include:
 - Deep object inspection (nested objects).
 - "this" object binding inspection.
 - Closure and globals inspection. (custom command on the runtime).
 - Console input evals.
 - Artificial property display.
 - Source map support. \**inlined currently unsupported*\*
 
 
*It does not currently support inspection of Proxy objects.*
 

## Status
In full working condition, but still in the process of being refactored and finalized. Options are not currently honored, and only attach mode is allowed.

## Acknoledgements
Special thanks to Sami Vaarala for developing Duktape, a wonderful library, and sharing it freely with the community.
Thanks also to the VSCode team for making a nice, and free, open source IDE and for making it easy to create extensions for it.

This code contains portions borrowed or adapted from the [vscode nodeJS debugger](https://github.com/Microsoft/vscode-node-debug) and Sami Vaarala's web-based nodeJS [reference implementation](https://github.com/svaarala/duktape/tree/master/debugger) of a Dukatape debug client.

## License
[MIT](https://github.com/harold-b/vscode-duktape-debug/blob/master/LICENSE)
=======
# Duktape Debugger for Visual Studio Code

## ***Deprecated:***
*Please see 
[https://github.com/harold-b/vscode-duktape-debug](https://github.com/harold-b/vscode-duktape-debug) for the current version supporting unmodified v1.5.0 Duktape runtimes.*
>>>>>>> 91bcea73
<|MERGE_RESOLUTION|>--- conflicted
+++ resolved
@@ -1,51 +1,5 @@
-<<<<<<< HEAD
-# Musashi Framework VSCode Debugger for Duktape
-
-## Greetings
-Greetings! And peace be with you in the name of our Lord Yeshua, the Messiah.
-
-## Description
-A debug adapter for Visual Studio Code written in Typescript targeting [Duktape](https://github.com/svaarala/duktape) runtimes. It implements the VS Code Debug Protocol (or CDP),
-
-<img src="./img/musa-debug.gif" />
-
-See: 
- - [https://code.visualstudio.com/docs/extensions/overview](https://code.visualstudio.com/docs/extensions/overview)
- - [https://code.visualstudio.com/docs/extensions/example-debuggers](https://code.visualstudio.com/docs/extensions/example-debuggers)
-
-The adapter uses the protocol based on version 1.40 of [debugger.rst](https://github.com/svaarala/duktape/blob/master/doc/debugger.rst).
-However, it is currently working off a branch which adds support for (heap object pointer inspection)[https://github.com/svaarala/duktape/tree/debugger-heap-walking-support], which I have
-further used as a base to add another custom command to support inspecting closure variables.
-
-Although I plan on releasing a simplified version that supports only the 1.50 features (when heap pointer inspection goes to the main branch), for now it can be used as a reference or a base to create your own debugger.
-
-The client-side features include:
- - Deep object inspection (nested objects).
- - "this" object binding inspection.
- - Closure and globals inspection. (custom command on the runtime).
- - Console input evals.
- - Artificial property display.
- - Source map support. \**inlined currently unsupported*\*
- 
- 
-*It does not currently support inspection of Proxy objects.*
- 
-
-## Status
-In full working condition, but still in the process of being refactored and finalized. Options are not currently honored, and only attach mode is allowed.
-
-## Acknoledgements
-Special thanks to Sami Vaarala for developing Duktape, a wonderful library, and sharing it freely with the community.
-Thanks also to the VSCode team for making a nice, and free, open source IDE and for making it easy to create extensions for it.
-
-This code contains portions borrowed or adapted from the [vscode nodeJS debugger](https://github.com/Microsoft/vscode-node-debug) and Sami Vaarala's web-based nodeJS [reference implementation](https://github.com/svaarala/duktape/tree/master/debugger) of a Dukatape debug client.
-
-## License
-[MIT](https://github.com/harold-b/vscode-duktape-debug/blob/master/LICENSE)
-=======
 # Duktape Debugger for Visual Studio Code
 
 ## ***Deprecated:***
 *Please see 
-[https://github.com/harold-b/vscode-duktape-debug](https://github.com/harold-b/vscode-duktape-debug) for the current version supporting unmodified v1.5.0 Duktape runtimes.*
->>>>>>> 91bcea73
+[https://github.com/harold-b/vscode-duktape-debug](https://github.com/harold-b/vscode-duktape-debug) for the current version supporting unmodified v1.5.0 Duktape runtimes.*